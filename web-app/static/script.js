let mediaRecorder;
let audioChunks = [];

function startRecording() {
    navigator.mediaDevices.getUserMedia({ audio: true })
        .then(stream => {
            const options = { mimeType: 'audio/webm' };
            mediaRecorder = new MediaRecorder(stream, options);
            mediaRecorder.start();
            audioChunks = [];
            mediaRecorder.addEventListener("dataavailable", event => {
                audioChunks.push(event.data);
            });
        })
        .catch(error => {
            console.error("Error accessing the microphone: ", error);
        });
}

function stopRecording() {
    mediaRecorder.stop();

    mediaRecorder.addEventListener("stop", () => {
        const audioBlob = new Blob(audioChunks, { type: 'audio/webm' });
        sendAudioToServer(audioBlob);
    });
}

function sendAudioToServer(audioBlob) {
    let formData = new FormData();
    formData.append("audio", audioBlob, "recording.webm");

    fetch("http://localhost:5002/process", {
        method: "POST",
        body: formData
    })
    .then(response => {
        if (!response.ok) {
            throw new Error(`Server returned status: ${response.status}`);
        }
        return response.json();
    })
    .then(data => {
        console.log("Server response:", data);
        displayMidiLink(data.midi_url);
    })
    .catch(error => {
        console.error("Error sending audio data to the server: ", error);
    });
}

<<<<<<< HEAD
}

// Function to handle description button 
function toggleDescription() {
    const modalBackground = document.getElementById("modal-background");
    if (modalBackground.style.display === "none" || !modalBackground.style.display) {
        modalBackground.style.display = "flex";
    } else {
        modalBackground.style.display = "none";
    }
    
=======
function displayMidiLink(midiUrl) {
    const linkContainer = document.getElementById('detectedNotesDisplay');
    linkContainer.innerHTML = ''; 
    const link = document.createElement('a');
    link.href = midiUrl;
    link.textContent = 'Download MIDI File';
    link.download = 'processed_midi.mid'; 
    linkContainer.appendChild(link);
    linkContainer.classList.remove('notes-display-hidden');
>>>>>>> d0b0d843
}<|MERGE_RESOLUTION|>--- conflicted
+++ resolved
@@ -2,74 +2,74 @@
 let audioChunks = [];
 
 function startRecording() {
-    navigator.mediaDevices.getUserMedia({ audio: true })
-        .then(stream => {
-            const options = { mimeType: 'audio/webm' };
-            mediaRecorder = new MediaRecorder(stream, options);
-            mediaRecorder.start();
-            audioChunks = [];
-            mediaRecorder.addEventListener("dataavailable", event => {
-                audioChunks.push(event.data);
-            });
-        })
-        .catch(error => {
-            console.error("Error accessing the microphone: ", error);
-        });
+  navigator.mediaDevices
+    .getUserMedia({ audio: true })
+    .then((stream) => {
+      const options = { mimeType: "audio/webm" };
+      mediaRecorder = new MediaRecorder(stream, options);
+      mediaRecorder.start();
+      audioChunks = [];
+      mediaRecorder.addEventListener("dataavailable", (event) => {
+        audioChunks.push(event.data);
+      });
+    })
+    .catch((error) => {
+      console.error("Error accessing the microphone: ", error);
+    });
 }
 
 function stopRecording() {
-    mediaRecorder.stop();
+  mediaRecorder.stop();
 
-    mediaRecorder.addEventListener("stop", () => {
-        const audioBlob = new Blob(audioChunks, { type: 'audio/webm' });
-        sendAudioToServer(audioBlob);
+  mediaRecorder.addEventListener("stop", () => {
+    const audioBlob = new Blob(audioChunks, { type: "audio/webm" });
+    sendAudioToServer(audioBlob);
+  });
+}
+
+function sendAudioToServer(audioBlob) {
+  let formData = new FormData();
+  formData.append("audio", audioBlob, "recording.webm");
+
+  fetch("http://localhost:5002/process", {
+    method: "POST",
+    body: formData,
+  })
+    .then((response) => {
+      if (!response.ok) {
+        throw new Error(`Server returned status: ${response.status}`);
+      }
+      return response.json();
+    })
+    .then((data) => {
+      console.log("Server response:", data);
+      displayMidiLink(data.midi_url);
+    })
+    .catch((error) => {
+      console.error("Error sending audio data to the server: ", error);
     });
 }
 
-function sendAudioToServer(audioBlob) {
-    let formData = new FormData();
-    formData.append("audio", audioBlob, "recording.webm");
-
-    fetch("http://localhost:5002/process", {
-        method: "POST",
-        body: formData
-    })
-    .then(response => {
-        if (!response.ok) {
-            throw new Error(`Server returned status: ${response.status}`);
-        }
-        return response.json();
-    })
-    .then(data => {
-        console.log("Server response:", data);
-        displayMidiLink(data.midi_url);
-    })
-    .catch(error => {
-        console.error("Error sending audio data to the server: ", error);
-    });
+function displayMidiLink(midiUrl) {
+  const linkContainer = document.getElementById("detectedNotesDisplay");
+  linkContainer.innerHTML = "";
+  const link = document.createElement("a");
+  link.href = midiUrl;
+  link.textContent = "Download MIDI File";
+  link.download = "processed_midi.mid";
+  linkContainer.appendChild(link);
+  linkContainer.classList.remove("notes-display-hidden");
 }
 
-<<<<<<< HEAD
-}
-
-// Function to handle description button 
-function toggleDescription() {
-    const modalBackground = document.getElementById("modal-background");
-    if (modalBackground.style.display === "none" || !modalBackground.style.display) {
-        modalBackground.style.display = "flex";
-    } else {
-        modalBackground.style.display = "none";
-    }
-    
-=======
-function displayMidiLink(midiUrl) {
-    const linkContainer = document.getElementById('detectedNotesDisplay');
-    linkContainer.innerHTML = ''; 
-    const link = document.createElement('a');
-    link.href = midiUrl;
-    link.textContent = 'Download MIDI File';
-    link.download = 'processed_midi.mid'; 
-    linkContainer.appendChild(link);
-    linkContainer.classList.remove('notes-display-hidden');
->>>>>>> d0b0d843
-}+// Function to handle description button
+// function toggleDescription() {
+//   const modalBackground = document.getElementById("modal-background");
+//   if (
+//     modalBackground.style.display === "none" ||
+//     !modalBackground.style.display
+//   ) {
+//     modalBackground.style.display = "flex";
+//   } else {
+//     modalBackground.style.display = "none";
+//   }
+// }