name: Web App Testing
on: [push, pull_request]
jobs:
  build:
    runs-on: ubuntu-latest
    timeout-minutes: 5
    
    strategy:
      matrix:
        python-version: ["3.10"]
        
    steps:
      - uses: actions/checkout@v3
      - name: Set up Python ${{ matrix.python-version }}
        uses: actions/setup-python@v4
        with:
          python-version: ${{ matrix.python-version }}

      - name: Install dependencies
        run: |
          python -m pip install --upgrade pip
          pip install --user pipenv
          pipenv --python ${{ matrix.python-version }}
          cd web_app
          pipenv install --dev
          pipenv lock 
          pipenv install -r requirements.txt

      - name: Turn on 'editable' mode
        run: |
            pipenv install -e .

      - name: Testing with pytest
        run: |
          cd web_app/tests
<<<<<<< HEAD
          sudo apt-get install libsndfile1
          pipenv run python -m pytest -s
=======
          pipenv run python -m pytest
>>>>>>> de3a59aa
        env: 
          S3_BUCKET_NAME: ${{ secrets.S3_BUCKET_NAME }}
          AWS_SECRET_ACCESS_KEY: ${{ secrets.AWS_SECRET_ACCESS_KEY }}
          AWS_ACCESS_KEY_ID: ${{ secrets.AWS_ACCESS_KEY_ID }}
          MONGO_DBNAME: ${{ secrets.MONGO_DBNAME }}
          MONGO_URI: ${{ secrets.MONGO_URI }}

      - name: Coverage Report
        run: |
          cd web_app/tests
          pipenv run python -m coverage run -m pytest
          pipenv run python -m coverage report --include=*.py --fail-under=80
        env: 
          S3_BUCKET_NAME: ${{ secrets.S3_BUCKET_NAME }}
          AWS_SECRET_ACCESS_KEY: ${{ secrets.AWS_SECRET_ACCESS_KEY }}
          AWS_ACCESS_KEY_ID: ${{ secrets.AWS_ACCESS_KEY_ID }}
          MONGO_DBNAME: ${{ secrets.MONGO_DBNAME }}
          MONGO_URI: ${{ secrets.MONGO_URI }}<|MERGE_RESOLUTION|>--- conflicted
+++ resolved
@@ -33,12 +33,7 @@
       - name: Testing with pytest
         run: |
           cd web_app/tests
-<<<<<<< HEAD
-          sudo apt-get install libsndfile1
-          pipenv run python -m pytest -s
-=======
           pipenv run python -m pytest
->>>>>>> de3a59aa
         env: 
           S3_BUCKET_NAME: ${{ secrets.S3_BUCKET_NAME }}
           AWS_SECRET_ACCESS_KEY: ${{ secrets.AWS_SECRET_ACCESS_KEY }}
