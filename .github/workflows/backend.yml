name: ML Client Testing
on: [push, pull_request]
jobs:
  build:
    runs-on: ubuntu-latest
    timeout-minutes: 5
    
    strategy:
      matrix:
        python-version: ["3.10"]
        
    steps:
      - uses: actions/checkout@v3
      - name: Set up Python ${{ matrix.python-version }}
        uses: actions/setup-python@v4
        with:
          python-version: ${{ matrix.python-version }}

      - name: Install dependencies
        run: |
          python -m pip install --upgrade pip
          pip install --user pipenv
          pipenv --python ${{ matrix.python-version }}
          cd machine_learning_client
          pipenv install --dev
          pipenv lock
          pipenv install -r requirements.txt

      - name: Turn on 'editable' mode
        run: |
            pipenv install -e .

      - name: Testing with pytest
        run: |
          cd machine_learning_client/tests
          sudo apt-get install libsndfile1
          pipenv run python -m pytest -s
        env: 
          S3_BUCKET_NAME: ${{ secrets.S3_BUCKET_NAME }}
          AWS_SECRET_ACCESS_KEY: ${{ secrets.AWS_SECRET_ACCESS_KEY }}
          AWS_ACCESS_KEY_ID: ${{ secrets.AWS_ACCESS_KEY_ID }}

      - name: Coverage Report
        run: |
          pipenv run python -m coverage run -m pytest
<<<<<<< HEAD
          pipenv run python -m coverage report --include=machine_learning_client/*.py --fail-under=80
=======
          pipenv run python -m coverage report --include=*.py --fail-under=80
        env: 
          S3_BUCKET_NAME: ${{ secrets.S3_BUCKET_NAME }}
          AWS_SECRET_ACCESS_KEY: ${{ secrets.AWS_SECRET_ACCESS_KEY }}
          AWS_ACCESS_KEY_ID: ${{ secrets.AWS_ACCESS_KEY_ID }}
>>>>>>> 7124dad7
<|MERGE_RESOLUTION|>--- conflicted
+++ resolved
@@ -43,12 +43,8 @@
       - name: Coverage Report
         run: |
           pipenv run python -m coverage run -m pytest
-<<<<<<< HEAD
-          pipenv run python -m coverage report --include=machine_learning_client/*.py --fail-under=80
-=======
           pipenv run python -m coverage report --include=*.py --fail-under=80
         env: 
           S3_BUCKET_NAME: ${{ secrets.S3_BUCKET_NAME }}
           AWS_SECRET_ACCESS_KEY: ${{ secrets.AWS_SECRET_ACCESS_KEY }}
-          AWS_ACCESS_KEY_ID: ${{ secrets.AWS_ACCESS_KEY_ID }}
->>>>>>> 7124dad7
+          AWS_ACCESS_KEY_ID: ${{ secrets.AWS_ACCESS_KEY_ID }}